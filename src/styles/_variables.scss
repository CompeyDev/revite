:root {
    /**
     * Appearance
     */
    --ligatures: none;
    --text-size: 14px;
    --font: "Open Sans";
    --codeblock-font: "Fira Code";
    --sidebar-active: var(--secondary-background);

    /**
     * Native
     */
    --titlebar-height: 29px;
    --titlebar-action-padding: 8px;
    --titlebar-logo-color: var(--secondary-foreground);

    /**
     * Layout
     */
    --app-height: 100vh;
    --border-radius: 6px;
    --border-radius-half: 50%;
<<<<<<< HEAD
    --border-radius-user-profile-picture: var(--border-radius-half);
    --border-radius-server-icon: var(--border-radius-half);
=======
    --scrollbar-thickness: 3px;
    --scrollbar-thickness-ff: thin;
>>>>>>> bde8b580

    --input-border-width: 2px;
    --textarea-padding: 16px;
    --textarea-line-height: 20px;
    --message-box-padding: 14px 14px 14px 0;

    --attachment-max-width: 480px;
    --attachment-max-height: 640px;
    --attachment-default-width: 400px;
    --attachment-max-text-width: 800px;

    --bottom-navigation-height: 50px;
}<|MERGE_RESOLUTION|>--- conflicted
+++ resolved
@@ -19,15 +19,12 @@
      * Layout
      */
     --app-height: 100vh;
+    --scrollbar-thickness: 3px;
+    --scrollbar-thickness-ff: thin;
     --border-radius: 6px;
     --border-radius-half: 50%;
-<<<<<<< HEAD
     --border-radius-user-profile-picture: var(--border-radius-half);
     --border-radius-server-icon: var(--border-radius-half);
-=======
-    --scrollbar-thickness: 3px;
-    --scrollbar-thickness-ff: thin;
->>>>>>> bde8b580
 
     --input-border-width: 2px;
     --textarea-padding: 16px;
