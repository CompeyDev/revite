--- conflicted
+++ resolved
@@ -7,12 +7,9 @@
 
 import { Preloader } from "@revoltchat/ui";
 
-<<<<<<< HEAD
 import { useApplicationState } from "../../mobx/State";
 
-=======
 import Preloader from "../../components/ui/Preloader";
->>>>>>> 7544c783
 import { Children } from "../../types/Preact";
 import { useIntermediate } from "../intermediate/Intermediate";
 import { registerEvents } from "./events";
