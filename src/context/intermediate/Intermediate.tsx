--- conflicted
+++ resolved
@@ -104,12 +104,8 @@
     | { id: "channel_info"; channel: Channel }
     | { id: "pending_requests"; users: User[] }
     | { id: "modify_account"; field: "username" | "email" | "password" }
-<<<<<<< HEAD
-    | { id: "create_bot"; onCreate: (bot: Bot) => void }
+    | { id: "create_bot"; onCreate: (bot: API.Bot) => void }
     | { id: "new_server" }
-=======
-    | { id: "create_bot"; onCreate: (bot: API.Bot) => void }
->>>>>>> e74c3a5f
     | {
           id: "server_identity";
           server: Server;
