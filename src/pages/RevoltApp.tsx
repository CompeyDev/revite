import { Docked, OverlappingPanels, ShowIf } from "react-overlapping-panels";
import { Switch, Route, useLocation, Link } from "react-router-dom";
import styled, { css } from "styled-components/macro";

import { useEffect, useState } from "preact/hooks";

import ContextMenus from "../lib/ContextMenus";
import { isTouchscreenDevice } from "../lib/isTouchscreenDevice";

import { Titlebar } from "../components/native/Titlebar";
import BottomNavigation from "../components/navigation/BottomNavigation";
import LeftSidebar from "../components/navigation/LeftSidebar";
import RightSidebar from "../components/navigation/RightSidebar";
import { useSystemAlert } from "../updateWorker";
import Open from "./Open";
import Channel from "./channels/Channel";
import Developer from "./developer/Developer";
import Discover from "./discover/Discover";
import Friends from "./friends/Friends";
import Home from "./home/Home";
import InviteBot from "./invite/InviteBot";
import ChannelSettings from "./settings/ChannelSettings";
import ServerSettings from "./settings/ServerSettings";
import Settings from "./settings/Settings";

const AppContainer = styled.div`
    background-size: cover !important;
    background-position: center center !important;
`;

const StatusBar = styled.div`
    height: 40px;
    width: 100%;
    display: flex;
    align-items: center;
    justify-content: center;
    font-size: 13px;
    //gap: 14px;
    gap: 8px;

    user-select: none;

    .button {
        padding: 5px;
        border: 1px solid white;
        border-radius: var(--border-radius);
    }

    a {
        cursor: pointer;
        color: var(--foreground);
    }

    .title {
        flex-grow: 1;
        text-align: center;
    }

    .actions {
        gap: 12px;
        display: flex;
        padding-right: 4px;
    }
`;

const Routes = styled.div.attrs({ "data-component": "routes" })<{
    borders: boolean;
}>`
    min-width: 0;
    display: flex;
    position: relative;
    flex-direction: column;

    background: var(--primary-background);

    ${() =>
        isTouchscreenDevice &&
        css`
            overflow: hidden;
        `}

    ${(props) =>
        props.borders &&
        css`
            border-start-start-radius: 8px;
        `}
`;

export default function App() {
    const path = useLocation().pathname;
    const fixedBottomNav =
        path === "/" ||
        path === "/settings" ||
        path.startsWith("/friends") ||
        path.startsWith("/discover");
    const inChannel = path.includes("/channel");
    const inServer = path.includes("/server");
    const inSpecial =
        (path.startsWith("/friends") && isTouchscreenDevice) ||
        path.startsWith("/invite") ||
        path.includes("/settings");

<<<<<<< HEAD
    const [statusBar, setStatusBar] = useState(true);
=======
    const alert = useSystemAlert();
    const [statusBar, setStatusBar] = useState(false);
    useEffect(() => setStatusBar(true), [alert]);
>>>>>>> 4f3f6e26

    return (
        <>
            {alert && statusBar && (
                <StatusBar>
<<<<<<< HEAD
                    <div className="title">
                        Planned Maintenance at 18:00 UTC (7th May 2022)
                    </div>
                    <div class="actions">
                        <a
                            href="https://github.com/revoltchat/revolt/issues/322#issuecomment-1120176609"
                            target="_blank">
                            <div className="button">Updates</div>
                        </a>
                        <a onClick={() => setStatusBar(false)}>
                            <div className="button">Dismiss</div>
                        </a>
=======
                    <div className="title">{alert.text}</div>
                    <div className="actions">
                        {alert.actions?.map((action) =>
                            action.type === "internal" ? (
                                <Link to={action.href}>
                                    <div className="button">{action.text}</div>
                                </Link>
                            ) : action.type === "external" ? (
                                <a
                                    href={action.href}
                                    target="_blank"
                                    rel="noreferrer">
                                    <div className="button">{action.text}</div>{" "}
                                </a>
                            ) : null,
                        )}
                        {alert.dismissable !== false && (
                            <a onClick={() => setStatusBar(false)}>
                                <div className="button">Dismiss</div>
                            </a>
                        )}
>>>>>>> 4f3f6e26
                    </div>
                </StatusBar>
            )}
            <AppContainer>
                {window.isNative && !window.native.getConfig().frame && (
                    <Titlebar />
                )}
                <OverlappingPanels
                    width="100vw"
                    height={
                        (alert && statusBar ? "calc(" : "") +
                        (window.isNative && !window.native.getConfig().frame
                            ? "calc(var(--app-height) - var(--titlebar-height))"
                            : "var(--app-height)") +
                        (alert && statusBar ? " - 40px)" : "")
                    }
                    leftPanel={
                        inSpecial
                            ? undefined
                            : { width: 290, component: <LeftSidebar /> }
                    }
                    rightPanel={
                        !inSpecial && inChannel
                            ? { width: 236, component: <RightSidebar /> }
                            : undefined
                    }
                    bottomNav={{
                        component: <BottomNavigation />,
                        showIf: fixedBottomNav ? ShowIf.Always : ShowIf.Left,
                        height: 50,
                    }}
                    docked={isTouchscreenDevice ? Docked.None : Docked.Left}>
                    <Routes borders={inServer}>
                        <Switch>
                            <Route
                                path="/server/:server/channel/:channel/settings/:page"
                                component={ChannelSettings}
                            />
                            <Route
                                path="/server/:server/channel/:channel/settings"
                                component={ChannelSettings}
                            />
                            <Route
                                path="/server/:server/settings/:page"
                                component={ServerSettings}
                            />
                            <Route
                                path="/server/:server/settings"
                                component={ServerSettings}
                            />
                            <Route
                                path="/channel/:channel/settings/:page"
                                component={ChannelSettings}
                            />
                            <Route
                                path="/channel/:channel/settings"
                                component={ChannelSettings}
                            />

                            <Route
                                path="/channel/:channel/:message"
                                component={Channel}
                            />
                            <Route
                                path="/server/:server/channel/:channel/:message"
                                component={Channel}
                            />

                            <Route
                                path="/server/:server/channel/:channel"
                                component={Channel}
                            />
                            <Route path="/server/:server" component={Channel} />
                            <Route
                                path="/channel/:channel"
                                component={Channel}
                            />

                            <Route
                                path="/settings/:page"
                                component={Settings}
                            />
                            <Route path="/settings" component={Settings} />

                            <Route path="/discover" component={Discover} />

                            <Route path="/dev" component={Developer} />
                            <Route path="/friends" component={Friends} />
                            <Route path="/open/:id" component={Open} />
                            <Route path="/bot/:id" component={InviteBot} />
                            <Route path="/" component={Home} />
                        </Switch>
                    </Routes>
                    <ContextMenus />
                </OverlappingPanels>
            </AppContainer>
        </>
    );
}<|MERGE_RESOLUTION|>--- conflicted
+++ resolved
@@ -100,32 +100,14 @@
         path.startsWith("/invite") ||
         path.includes("/settings");
 
-<<<<<<< HEAD
-    const [statusBar, setStatusBar] = useState(true);
-=======
     const alert = useSystemAlert();
     const [statusBar, setStatusBar] = useState(false);
     useEffect(() => setStatusBar(true), [alert]);
->>>>>>> 4f3f6e26
 
     return (
         <>
             {alert && statusBar && (
                 <StatusBar>
-<<<<<<< HEAD
-                    <div className="title">
-                        Planned Maintenance at 18:00 UTC (7th May 2022)
-                    </div>
-                    <div class="actions">
-                        <a
-                            href="https://github.com/revoltchat/revolt/issues/322#issuecomment-1120176609"
-                            target="_blank">
-                            <div className="button">Updates</div>
-                        </a>
-                        <a onClick={() => setStatusBar(false)}>
-                            <div className="button">Dismiss</div>
-                        </a>
-=======
                     <div className="title">{alert.text}</div>
                     <div className="actions">
                         {alert.actions?.map((action) =>
@@ -147,7 +129,6 @@
                                 <div className="button">Dismiss</div>
                             </a>
                         )}
->>>>>>> 4f3f6e26
                     </div>
                 </StatusBar>
             )}
