import { Github } from "@styled-icons/boxicons-logos";
import {
    Sync as SyncIcon,
    Globe,
    LogOut,
    Desktop,
} from "@styled-icons/boxicons-regular";
import {
    Bell,
    Palette,
    Coffee,
    IdCard,
    CheckShield,
    Flask,
    User,
    Megaphone,
    Speaker,
    Store,
    Bot,
} from "@styled-icons/boxicons-solid";
import { observer } from "mobx-react-lite";
import { Route, Switch, useHistory } from "react-router-dom";
import { LIBRARY_VERSION } from "revolt.js";
import styled from "styled-components";

import styles from "./Settings.module.scss";
import { Text } from "preact-i18n";
import { useContext } from "preact/hooks";

import { useApplicationState } from "../../mobx/State";

import RequiresOnline from "../../context/revoltjs/RequiresOnline";
import { AppContext, LogOutContext } from "../../context/revoltjs/RevoltClient";

import UserIcon from "../../components/common/user/UserIcon";
import LineDivider from "../../components/ui/LineDivider";

import ButtonItem from "../../components/navigation/items/ButtonItem";
import { GIT_BRANCH, GIT_REVISION, REPO_URL } from "../../revision";
import { APP_VERSION } from "../../version";
import { GenericSettings } from "./GenericSettings";
import { Account } from "./panes/Account";
import { Appearance } from "./panes/Appearance";
import { Audio } from "./panes/Audio";
import { ExperimentsPage } from "./panes/Experiments";
import { Feedback } from "./panes/Feedback";
import { Languages } from "./panes/Languages";
import { MyBots } from "./panes/MyBots";
import { Native } from "./panes/Native";
import { Notifications } from "./panes/Notifications";
import { Profile } from "./panes/Profile";
import { Sessions } from "./panes/Sessions";
import { Sync } from "./panes/Sync";
import { ThemeShop } from "./panes/ThemeShop";

<<<<<<< HEAD
const IndexHeader = styled.div`
    display: flex;
    background: var(--secondary-background);
    border-radius: var(--border-radius);
    padding: 20px;
    align-items: center;
    gap: 10px;
`;

export default function Settings() {
=======
export default observer(() => {
>>>>>>> c31bcd02
    const history = useHistory();
    const client = useContext(AppContext);
    const logout = useContext(LogOutContext);
    const experiments = useApplicationState().experiments;

    function switchPage(to?: string) {
        if (to) {
            history.replace(`/settings/${to}`);
        } else {
            history.replace(`/settings`);
        }
    }

    return (
        <GenericSettings
            pages={[
                {
                    category: (
                        <Text id="app.settings.categories.user_settings" />
                    ),
                    id: "account",
                    icon: <User size={20} />,
                    title: <Text id="app.settings.pages.account.title" />,
                },
                {
                    id: "profile",
                    icon: <IdCard size={20} />,
                    title: <Text id="app.settings.pages.profile.title" />,
                },
                {
                    id: "sessions",
                    icon: <CheckShield size={20} />,
                    title: <Text id="app.settings.pages.sessions.title" />,
                },
                {
                    category: (
                        <Text id="app.settings.categories.client_settings" />
                    ),
                    id: "audio",
                    icon: <Speaker size={20} />,
                    title: <Text id="app.settings.pages.audio.title" />,
                },
                {
                    id: "appearance",
                    icon: <Palette size={20} />,
                    title: <Text id="app.settings.pages.appearance.title" />,
                },
                {
                    id: "notifications",
                    icon: <Bell size={20} />,
                    title: <Text id="app.settings.pages.notifications.title" />,
                },
                {
                    id: "language",
                    icon: <Globe size={20} />,
                    title: <Text id="app.settings.pages.language.title" />,
                },
                {
                    id: "sync",
                    icon: <SyncIcon size={20} />,
                    title: <Text id="app.settings.pages.sync.title" />,
                },
                {
                    id: "native",
                    hidden: !window.isNative,
                    icon: <Desktop size={20} />,
                    title: <Text id="app.settings.pages.native.title" />,
                },
                {
                    id: "experiments",
                    icon: <Flask size={20} />,
                    title: <Text id="app.settings.pages.experiments.title" />,
                },
                {
                    divider: !experiments.isEnabled("theme_shop"),
                    category: "revolt",
                    id: "bots",
                    icon: <Bot size={20} />,
                    title: <Text id="app.settings.pages.bots.title" />,
                },
                {
                    hidden: !experiments.isEnabled("theme_shop"),
                    divider: true,
                    id: "theme_shop",
                    icon: <Store size={20} />,
                    title: <Text id="app.settings.pages.theme_shop.title" />,
                },
                {
                    id: "feedback",
                    icon: <Megaphone size={20} />,
                    title: <Text id="app.settings.pages.feedback.title" />,
                },
            ]}
            children={
                <Switch>
                    <Route path="/settings/profile">
                        <Profile />
                    </Route>
                    <Route path="/settings/sessions">
                        <RequiresOnline>
                            <Sessions />
                        </RequiresOnline>
                    </Route>
                    <Route path="/settings/appearance">
                        <Appearance />
                    </Route>
                    <Route path="/settings/audio">
                        <Audio />
                    </Route>
                    <Route path="/settings/notifications">
                        <Notifications />
                    </Route>
                    <Route path="/settings/language">
                        <Languages />
                    </Route>
                    <Route path="/settings/sync">
                        <Sync />
                    </Route>
                    <Route path="/settings/native">
                        <Native />
                    </Route>
                    <Route path="/settings/experiments">
                        <ExperimentsPage />
                    </Route>
                    <Route path="/settings/bots">
                        <MyBots />
                    </Route>
                    {experiments.isEnabled("theme_shop") && (
                        <Route path="/settings/theme_shop">
                            <ThemeShop />
                        </Route>
                    )}
                    <Route path="/settings/feedback">
                        <Feedback />
                    </Route>
                    <Route path="/">
                        <Account />
                    </Route>
                </Switch>
            }
            defaultPage="account"
            switchPage={switchPage}
            category="pages"
            custom={
                <>
                    <a
                        href="https://github.com/revoltchat"
                        target="_blank"
                        rel="noreferrer">
                        <ButtonItem compact>
                            <Github size={20} />
                            <Text id="app.settings.pages.source_code" />
                        </ButtonItem>
                    </a>
                    <a
                        href="https://insrt.uk/donate"
                        target="_blank"
                        rel="noreferrer">
                        <ButtonItem className={styles.donate} compact>
                            <Coffee size={20} />
                            <Text id="app.settings.pages.donate.title" />
                        </ButtonItem>
                    </a>
                    <LineDivider />
                    <ButtonItem
                        onClick={logout}
                        className={styles.logOut}
                        compact>
                        <LogOut size={20} />
                        <Text id="app.settings.pages.logOut" />
                    </ButtonItem>
                    <div className={styles.version}>
                        <span className={styles.revision}>
                            <a
                                href={`${REPO_URL}/${GIT_REVISION}`}
                                target="_blank"
                                rel="noreferrer">
                                {GIT_REVISION.substr(0, 7)}
                            </a>
                            {` `}
                            <a
                                href={
                                    GIT_BRANCH !== "DETACHED"
                                        ? `https://github.com/revoltchat/revite/tree/${GIT_BRANCH}`
                                        : undefined
                                }
                                target="_blank"
                                rel="noreferrer">
                                ({GIT_BRANCH})
                            </a>
                        </span>
                        <span>
                            {GIT_BRANCH === "production" ? "Stable" : "Nightly"}{" "}
                            {APP_VERSION}
                        </span>
                        {window.isNative && (
                            <span>Native: {window.nativeVersion}</span>
                        )}
                        <span>
                            API: {client.configuration?.revolt ?? "N/A"}
                        </span>
                        <span>revolt.js: {LIBRARY_VERSION}</span>
                    </div>
                </>
            }
            indexHeader={
                <IndexHeader>
                    <UserIcon size={64} />
                    Username
                </IndexHeader>
            }
        />
    );
});<|MERGE_RESOLUTION|>--- conflicted
+++ resolved
@@ -53,7 +53,6 @@
 import { Sync } from "./panes/Sync";
 import { ThemeShop } from "./panes/ThemeShop";
 
-<<<<<<< HEAD
 const IndexHeader = styled.div`
     display: flex;
     background: var(--secondary-background);
@@ -63,10 +62,7 @@
     gap: 10px;
 `;
 
-export default function Settings() {
-=======
 export default observer(() => {
->>>>>>> c31bcd02
     const history = useHistory();
     const client = useContext(AppContext);
     const logout = useContext(LogOutContext);
