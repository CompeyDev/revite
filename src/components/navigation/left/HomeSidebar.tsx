--- conflicted
+++ resolved
@@ -105,19 +105,9 @@
                         </ButtonItem>
                     </Link>
                 )}
-<<<<<<< HEAD
-                <Localizer>
-                    <Category
-                        text={<Text id="app.main.categories.conversations" />}
-                        /** @ts-ignore : ignored due to conflicting naming between the Category property name and the existing JSX attribute */
-                        action={() => openScreen({ id: "special_input", type: "create_group" })}
-                    />
-                </Localizer>
-=======
                 <Category
                     text={<Text id="app.main.categories.conversations" />}
                     action={() => openScreen({ id: "special_input", type: "create_group" })} />
->>>>>>> b19479f1
                 {channelsArr.length === 0 && <img src={placeholderSVG} />}
                 {channelsArr.map(x => {
                     let user;
