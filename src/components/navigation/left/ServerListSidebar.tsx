import { Plus } from "@styled-icons/boxicons-regular";
import { Cog, Compass } from "@styled-icons/boxicons-solid";
import { observer } from "mobx-react-lite";
import { Link, useHistory, useLocation, useParams } from "react-router-dom";
import styled, { css } from "styled-components/macro";

<<<<<<< HEAD
import { Ref } from "preact";
import { useTriggerEvents } from "preact-context-menu";
=======
import { attachContextMenu } from "preact-context-menu";
>>>>>>> d876f523

import ConditionalLink from "../../../lib/ConditionalLink";
import PaintCounter from "../../../lib/PaintCounter";
import { isTouchscreenDevice } from "../../../lib/isTouchscreenDevice";

import { useApplicationState } from "../../../mobx/State";
import { SIDEBAR_CHANNELS } from "../../../mobx/stores/Layout";

import { useIntermediate } from "../../../context/intermediate/Intermediate";
import { useClient } from "../../../context/revoltjs/RevoltClient";

import ChannelIcon from "../../common/ChannelIcon";
import ServerIcon from "../../common/ServerIcon";
import Tooltip from "../../common/Tooltip";
import UserHover from "../../common/user/UserHover";
import UserIcon from "../../common/user/UserIcon";
import IconButton from "../../ui/IconButton";
import LineDivider from "../../ui/LineDivider";

import { Children } from "../../../types/Preact";

function Icon({
    children,
    unread,
    count,
    size,
}: {
    children: Children;
    unread?: "mention" | "unread";
    count: number | 0;
    size: number;
}) {
    return (
        <svg width={size} height={size} aria-hidden="true" viewBox="0 0 32 32">
            <use href="#serverIndicator" />
            <foreignObject
                x="0"
                y="0"
                width="32"
                height="32"
                mask={unread ? "url(#server)" : undefined}>
                {children}
            </foreignObject>
            {unread === "unread" && (
                <circle cx="27" cy="5" r="5" fill={"white"} />
            )}
            {unread === "mention" && (
                <>
                    <circle cx="27" cy="5" r="5" fill={"var(--error)"} />
                    <text
                        x="27"
                        y="5"
                        r="5"
                        fill={"white"}
                        fontSize={"7.5"}
                        fontWeight={600}
                        text-anchor="middle"
                        alignmentBaseline={"middle"}
                        dominant-baseline={"middle"}>
                        {count < 10 ? count : "9+"}
                    </text>
                </>
            )}
        </svg>
    );
}

const ServersBase = styled.div`
    width: 58px;
    height: 100%;
    padding-inline-start: 2px;

    display: flex;
    flex-shrink: 0;
    flex-direction: column;

    ${isTouchscreenDevice &&
    css`
        padding-bottom: 50px;
    `}
`;

const ServerList = styled.div`
    flex-grow: 1;
    display: flex;
    overflow-y: scroll;
    padding-bottom: 20px;
    flex-direction: column;

    scrollbar-width: none;

    > :first-child > svg {
        margin: 6px 0 6px 4px;
    }

    &::-webkit-scrollbar {
        width: 0px;
    }
`;

const ServerEntry = styled.div<{ active: boolean; home?: boolean }>`
    height: 54px;
    display: flex;
    align-items: center;

    //transition: 0.2s ease height;

    :focus {
        outline: 3px solid blue;
    }

    > div {
        height: 42px;
        padding-inline-start: 6px;

        display: grid;
        place-items: center;

        border-start-start-radius: 50%;
        border-end-start-radius: 50%;

        &:active {
            transform: translateY(1px);
        }

        ${(props) =>
            props.active &&
            css`
                &:active {
                    transform: none;
                }
            `}
    }

    > span {
        width: 0;
        display: relative;

        ${(props) =>
            !props.active &&
            css`
                display: none;
            `}

        svg {
            margin-top: 5px;
            pointer-events: none;
        }
    }

    ${(props) =>
        (!props.active || props.home) &&
        css`
            cursor: pointer;
        `}
`;

const ServerCircle = styled.div`
    width: 54px;
    height: 54px;
    display: flex;
    align-items: center;
    justify-content: center;
    flex-shrink: 0;

    .circle {
        display: flex;
        align-items: center;
        justify-content: center;
        background-color: var(--primary-background);
        border-radius: 50%;
        height: 42px;
        width: 42px;
        transition: background-color 0.1s ease-in;
        cursor: pointer;

        > div svg {
            color: var(--accent);
        }

        &:active {
            transform: translateY(1px);
        }
    }
`;

const SettingsButton = styled.div`
    width: 50px;
    height: 56px;
    display: grid;
    place-items: center;
`;

function Swoosh() {
    const sidebarOpen = useApplicationState().layout.getSectionState(
        SIDEBAR_CHANNELS,
        true,
    );
    const fill = sidebarOpen
        ? "var(--sidebar-active)"
        : "var(--primary-background)";

    return (
        <span>
            <svg
                width="56"
                height="106"
                viewBox="0 0 56 106"
                xmlns="http://www.w3.org/2000/svg">
                <path
                    d="M54 53C54 67.9117 41.9117 80 27 80C12.0883 80 0 67.9117 0 53C0 38.0883 12.0883 26 27 26C41.9117 26 54 38.0883 54 53Z"
                    fill={fill}
                />
                <path
                    d="M27.0002 80C4.50023 80 56.0002 53 56.0002 53V106C56.0002 106 49.5002 80 27.0002 80Z"
                    fill={fill}
                />
                <path
                    d="M27.0003 26C4.50025 26 56 53 56 53L56.0003 0C56.0003 0 49.5003 26 27.0003 26Z"
                    fill={fill}
                />
                <rect x="51" y="50" width="5" height="7" fill={fill} />
            </svg>
        </span>
    );
}

export default observer(() => {
    const client = useClient();
    const state = useApplicationState();

    const { server: server_id } = useParams<{ server?: string }>();
    const server = server_id ? client.servers.get(server_id) : undefined;
    const servers = [...client.servers.values()];
    const channels = [...client.channels.values()];

    const history = useHistory();
    const path = useLocation().pathname;
    const { openScreen } = useIntermediate();

    let alertCount = [...client.users.values()].filter(
        (x) => x.relationship === "Incoming",
    ).length;

    const homeActive =
        typeof server === "undefined" &&
        !path.startsWith("/invite") &&
        !path.startsWith("/discover");

    return (
        <ServersBase>
            <ServerList>
                <ConditionalLink
                    active={homeActive}
                    to={state.layout.getLastHomePath()}>
                    <ServerEntry home active={homeActive}>
                        <Swoosh />
                        <div
                            {...useTriggerEvents("Status")}
                            onClick={() =>
                                homeActive && history.push("/settings")
                            }>
                            <UserHover user={client.user ?? undefined}>
                                <Icon
                                    size={42}
                                    unread={
                                        alertCount > 0 ? "mention" : undefined
                                    }
                                    count={alertCount}>
                                    <UserIcon
                                        target={client.user ?? undefined}
                                        size={32}
                                        status
                                        hover
                                    />
                                </Icon>
                            </UserHover>
                        </div>
                    </ServerEntry>
                </ConditionalLink>
                {channels
                    .filter(
                        (x) =>
                            ((x.channel_type === "DirectMessage" && x.active) ||
                                x.channel_type === "Group") &&
                            x.unread,
                    )
                    .map((x) => {
                        const unreadCount = x.mentions.length;
                        return (
                            <Link to={`/channel/${x._id}`}>
                                <ServerEntry
                                    home
                                    active={false}
                                    {...useTriggerEvents("Menu", {
                                        channel: x._id,
                                        unread: true,
                                    })}>
                                    <div>
                                        <Icon
                                            size={42}
                                            unread={
                                                unreadCount > 0
                                                    ? "mention"
                                                    : "unread"
                                            }
                                            count={unreadCount}>
                                            {x.channel_type ===
                                            "DirectMessage" ? (
                                                <UserIcon
                                                    target={x.recipient}
                                                    size={32}
                                                    hover
                                                />
                                            ) : (
                                                <ChannelIcon
                                                    target={x}
                                                    size={32}
                                                    hover
                                                />
                                            )}
                                        </Icon>
                                    </div>
                                </ServerEntry>
                            </Link>
                        );
                    })}
                <LineDivider />
                {servers.map((server) => {
                    const active = server._id === server_id;

                    const isUnread = server.isUnread(state.notifications);
                    const mentionCount = server.getMentions(
                        state.notifications,
                    ).length;

                    return (
                        <ConditionalLink
                            key={server._id}
                            active={active}
                            to={state.layout.getServerPath(server._id)}>
                            <ServerEntry
                                active={active}
                                {...useTriggerEvents("Menu", {
                                    server: server._id,
                                    unread: isUnread,
                                })}>
                                <Swoosh />
                                <Tooltip
                                    content={server.name}
                                    placement="right">
                                    <Icon
                                        size={42}
                                        unread={
                                            mentionCount > 0
                                                ? "mention"
                                                : isUnread
                                                ? "unread"
                                                : undefined
                                        }
                                        count={mentionCount}>
                                        <ServerIcon size={32} target={server} />
                                    </Icon>
                                </Tooltip>
                            </ServerEntry>
                        </ConditionalLink>
                    );
                })}
                {/*<LineDivider />*/}
                <ServerCircle>
                    <Tooltip content="Add a Server" placement="right">
                        <div className="circle">
                            <IconButton
                                onClick={() =>
                                    openScreen({
                                        id: "special_input",
                                        type: "create_server",
                                    })
                                }>
                                <Plus size={32} />
                            </IconButton>
                        </div>
                    </Tooltip>
                </ServerCircle>
                {!isTouchscreenDevice && (
                    <ServerCircle>
                        <Tooltip
                            content={
                                <div
                                    style={{
                                        display: "flex",
                                        alignItems: "center",
                                        gap: "6px",
                                    }}>
                                    <div>Discover Revolt</div>
                                    <div
                                        style={{
                                            padding: "1px 5px",
                                            fontSize: "9px",
                                            background: "var(--status-busy)",
                                            borderRadius: "60px",
                                        }}>
                                        NEW
                                    </div>
                                </div>
                            }
                            placement="right">
                            <div className="circle">
                                <IconButton>
                                    <Link to="/discover">
                                        <a>
                                            <Compass size={32} />
                                        </a>
                                    </Link>
                                </IconButton>
                            </div>
                        </Tooltip>
                    </ServerCircle>
                )}
            </ServerList>

            {!isTouchscreenDevice && (
                <Tooltip content={"Settings"} placement="right">
                    <ServerCircle>
                        <Link to="/settings">
                            <div className="circle">
                                <IconButton>
                                    <Cog
                                        size={24}
                                        fill="var(--secondary-foreground) !important"
                                    />
                                </IconButton>
                            </div>
                        </Link>
                    </ServerCircle>
                </Tooltip>
            )}
            <PaintCounter small />
        </ServersBase>
    );
});<|MERGE_RESOLUTION|>--- conflicted
+++ resolved
@@ -4,12 +4,7 @@
 import { Link, useHistory, useLocation, useParams } from "react-router-dom";
 import styled, { css } from "styled-components/macro";
 
-<<<<<<< HEAD
-import { Ref } from "preact";
 import { useTriggerEvents } from "preact-context-menu";
-=======
-import { attachContextMenu } from "preact-context-menu";
->>>>>>> d876f523
 
 import ConditionalLink from "../../../lib/ConditionalLink";
 import PaintCounter from "../../../lib/PaintCounter";
